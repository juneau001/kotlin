--- conflicted
+++ resolved
@@ -22,11 +22,8 @@
 import org.jetbrains.jet.lang.descriptors.PropertyDescriptor;
 import org.jetbrains.jet.lang.psi.*;
 import org.jetbrains.jet.lang.resolve.BindingContext;
-<<<<<<< HEAD
 import org.jetbrains.jet.lang.resolve.FqName;
-=======
 import org.jetbrains.jet.lang.resolve.java.JavaDescriptorResolver;
->>>>>>> 6a8dfc55
 import org.jetbrains.jet.lang.resolve.java.JvmAbi;
 import org.objectweb.asm.MethodVisitor;
 import org.objectweb.asm.Type;
@@ -147,15 +144,9 @@
             return JvmAbi.PACKAGE_CLASS;
         }
 
-<<<<<<< HEAD
         String name = fqName.getFqName().replace('.', '/');
-        if(name.startsWith("<java_root>")) {
-            name = name.substring("<java_root>".length() + 1, name.length());
-=======
-        String name = fqName.replace('.', '/');
         if (name.startsWith(JavaDescriptorResolver.JAVA_ROOT)) {
             name = name.substring(JavaDescriptorResolver.JAVA_ROOT.length() + 1, name.length());
->>>>>>> 6a8dfc55
         }
         if (namespace) {
             name += "/" + JvmAbi.PACKAGE_CLASS;
