--- conflicted
+++ resolved
@@ -23,11 +23,7 @@
 import com.intellij.psi.PsiElement;
 import com.intellij.psi.PsiFile;
 import com.intellij.psi.util.PsiTreeUtil;
-<<<<<<< HEAD
-import org.jetbrains.jet.CompileCompilerDependenciesTest;
-=======
 import org.jetbrains.jet.analyzer.AnalyzeExhaust;
->>>>>>> 652be4ed
 import org.jetbrains.jet.lang.cfg.pseudocode.JetControlFlowDataTraceFactory;
 import org.jetbrains.jet.lang.descriptors.*;
 import org.jetbrains.jet.lang.diagnostics.Diagnostic;
@@ -249,9 +245,6 @@
             assert expected != null : "No declaration for " + name;
 
             PsiElement actual = BindingContextUtils.resolveToDeclarationPsiElement(bindingContext, reference);
-            if (actual instanceof JetSimpleNameExpression) {
-                actual = ((JetSimpleNameExpression)actual).getIdentifier();
-            }
 
             String actualName = null;
             if (actual != null) {
